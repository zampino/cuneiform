--- conflicted
+++ resolved
@@ -29,10 +29,7 @@
 	</dependencies>
 
 	<build>
-<<<<<<< HEAD
-=======
 
->>>>>>> b76fb6f4
 		<resources>
 			<resource>
 				<directory>src/main/scripts</directory>
@@ -41,10 +38,7 @@
 				</includes>
 			</resource>
 		</resources>
-<<<<<<< HEAD
-=======
 
->>>>>>> b76fb6f4
 		<plugins>
 			<plugin>
 				<artifactId>maven-assembly-plugin</artifactId>
@@ -89,8 +83,8 @@
 				<version>2.4.2</version>
 				<configuration>
 					<transformers>
-						<!-- TODO bundling the log4j.properties in a jar is not good practice 
-							@see: http://www.mkyong.com/maven/maven-exclude-log4j-properties-in-jar-file/ 
+						<!-- TODO bundling the log4j.properties in a jar is not good practice
+							@see: http://www.mkyong.com/maven/maven-exclude-log4j-properties-in-jar-file/
 							@see: http://stackoverflow.com/questions/5132389/if-using-maven-usually-you-put-log4j-properties-under-java-or-resources -->
 						<transformer
 							implementation="org.apache.maven.plugins.shade.resource.IncludeResourceTransformer">
